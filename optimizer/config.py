--- conflicted
+++ resolved
@@ -8,11 +8,7 @@
 z_in = 30                                       # Basin height in inches
 water_height_in = 20                            # Water height in inches
 wind_zone = gd.WIND_NTC                         # Wind zone classification (gd.WIND_NTC, gd.WIND_TC, or gd.WIND_TCM)
-<<<<<<< HEAD
-top_load = 40000                          # Uniform load on top edges (lbf)
-=======
 top_load = 40000 # 11540.0584                           # Uniform load on top edges (lbf)
->>>>>>> 9324d05a
 
 # # Dimensions for GAC CWB
 # x_in = 258
