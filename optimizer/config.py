import general_data as gd

# Example of HXV3 basin (22 ft x 14 ft x 27 in)
submodule_type = gd.WATER_COLLECTION_TRIARMOR     # Type of submodule
material = gd.GLV                                 # Material type (gd.SST or gd.GLV)
<<<<<<< HEAD
x_in = 250                                        # Longer dimension in inches
y_in = 135                                        # Shorter dimension in inches
z_in = 27                                         # Basin height in inches (min 26 inches, max 50 inches)
water_height_in = 15                              # Water height in inches
top_load = 20000                                  # Uniform load on top edges (lbf)
cost_calc_path = 'cost_calculator.xlsx' # Path to the Cost Calculator Excel file
store_path = 's3_gac_glv_cons/'                   # Path to store generated plots
n_top_final_designs = 15                          # Number of top designs to consider
n_configurations = 30                             # Number of design configurations used to generate the top designs
=======
x_in = 102                                        # Longer dimension in inches (min 26, max 145)
y_in = 89                                         # Shorter dimension in inches (min 26, max 145)
z_in = 26                                         # Basin height in inches (min 26 inches, max 50 inches)
water_height_in = 15                              # Water height in inches
top_load = 12500                                  # Uniform load on top edges (lbf)
cost_calc_path = 'cost_calc/cost_calculator.xlsx' # Path to the Cost Calculator Excel file
store_path = 's15_8x9_concept_glv_aggr/'          # Path to store generated plots
n_top_final_designs = 15                          # Number of top designs to consider (max 100)
n_configurations = 30                             # Number of design configurations used to generate the top designs (max 30)

# OPTIONAL: Define APB - TL ratio
use_ratio = False                                 # Require a ratio of panel bender to tube laser in generated designs
APB_ratio = 0.7                                   # Ratio that will go into the panel bender vs tube laser
ratio_variance = 0.1                              # Allowed variation (+/-) in the ratio of panel bender to tube laser
>>>>>>> 3b709451
<|MERGE_RESOLUTION|>--- conflicted
+++ resolved
@@ -3,17 +3,6 @@
 # Example of HXV3 basin (22 ft x 14 ft x 27 in)
 submodule_type = gd.WATER_COLLECTION_TRIARMOR     # Type of submodule
 material = gd.GLV                                 # Material type (gd.SST or gd.GLV)
-<<<<<<< HEAD
-x_in = 250                                        # Longer dimension in inches
-y_in = 135                                        # Shorter dimension in inches
-z_in = 27                                         # Basin height in inches (min 26 inches, max 50 inches)
-water_height_in = 15                              # Water height in inches
-top_load = 20000                                  # Uniform load on top edges (lbf)
-cost_calc_path = 'cost_calculator.xlsx' # Path to the Cost Calculator Excel file
-store_path = 's3_gac_glv_cons/'                   # Path to store generated plots
-n_top_final_designs = 15                          # Number of top designs to consider
-n_configurations = 30                             # Number of design configurations used to generate the top designs
-=======
 x_in = 102                                        # Longer dimension in inches (min 26, max 145)
 y_in = 89                                         # Shorter dimension in inches (min 26, max 145)
 z_in = 26                                         # Basin height in inches (min 26 inches, max 50 inches)
@@ -27,5 +16,4 @@
 # OPTIONAL: Define APB - TL ratio
 use_ratio = False                                 # Require a ratio of panel bender to tube laser in generated designs
 APB_ratio = 0.7                                   # Ratio that will go into the panel bender vs tube laser
-ratio_variance = 0.1                              # Allowed variation (+/-) in the ratio of panel bender to tube laser
->>>>>>> 3b709451
+ratio_variance = 0.1                              # Allowed variation (+/-) in the ratio of panel bender to tube laser