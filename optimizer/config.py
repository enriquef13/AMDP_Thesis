import general_data as gd

# Example of HXV3 basin (22 ft x 14 ft x 27 in)
submodule_type = gd.WATER_COLLECTION_WELDED       # Type of submodule
material = gd.SST                                 # Material type (gd.SST or gd.GLV)
x_in = 310                                        # Longer dimension in inches (min 26, max 145)
y_in = 160                                         # Shorter dimension in inches (min 26, max 145)
z_in = 27                                         # Basin height in inches (min 26 inches, max 50 inches)
water_height_in = 15                              # Water height in inches
<<<<<<< HEAD
top_load = 12500                                  # Uniform load on top edges (lbf)
cost_calc_path = 'cost_calculator.xlsx' # Path to the Cost Calculator Excel file
store_path = 's15_8x9_concept_glv_aggr/'          # Path to store generated plots
=======
top_load = 40000                                  # Uniform load on top edges (lbf)
cost_calc_path = 'cost_calc/cost_calculator.xlsx' # Path to the Cost Calculator Excel file
store_path = 'TEST_HXV3/'                         # Path to store generated plots
>>>>>>> 2f705a27
n_top_final_designs = 15                          # Number of top designs to consider (max 100)
n_configurations = 30                             # Number of design configurations used to generate the top designs (max 30)

# OPTIONAL: Define APB - TL ratio
use_ratio = False                                 # Require a ratio of panel bender to tube laser in generated designs
APB_ratio = 0.8                                   # Ratio that will go into the panel bender vs tube laser
ratio_variance = 0.2                              # Allowed variation (+/-) in the ratio of panel bender to tube laser<|MERGE_RESOLUTION|>--- conflicted
+++ resolved
@@ -7,15 +7,9 @@
 y_in = 160                                         # Shorter dimension in inches (min 26, max 145)
 z_in = 27                                         # Basin height in inches (min 26 inches, max 50 inches)
 water_height_in = 15                              # Water height in inches
-<<<<<<< HEAD
-top_load = 12500                                  # Uniform load on top edges (lbf)
-cost_calc_path = 'cost_calculator.xlsx' # Path to the Cost Calculator Excel file
-store_path = 's15_8x9_concept_glv_aggr/'          # Path to store generated plots
-=======
 top_load = 40000                                  # Uniform load on top edges (lbf)
 cost_calc_path = 'cost_calc/cost_calculator.xlsx' # Path to the Cost Calculator Excel file
 store_path = 'TEST_HXV3/'                         # Path to store generated plots
->>>>>>> 2f705a27
 n_top_final_designs = 15                          # Number of top designs to consider (max 100)
 n_configurations = 30                             # Number of design configurations used to generate the top designs (max 30)
 
