--- conflicted
+++ resolved
@@ -29,19 +29,11 @@
 }
 
 DEFLECTION_LIMIT = 1/240
-<<<<<<< HEAD
-LOAD_FACTOR = 1.6                   # 1.4 - Aggressive
-EFFECTIVE_LENGTH_FACTOR = 1.2       # 1   - Aggressive
-WIND_PRESSURE_RATING = 40           # psf
-WIND_RESISTANCE_FACTOR = 1.15
-YIELD_SF = 2                       # 1.5 - Aggressive
-=======
 LOAD_FACTOR = 1.4                   # 1.6 - Conservative, 1.4 - Aggressive
 EFFECTIVE_LENGTH_FACTOR = 1.0       # 1.2 - Conservative, 1.0 - Aggressive
 WIND_PRESSURE_RATING = 40           # psf      
 WIND_RESISTANCE_FACTOR = 1.15       
 YIELD_SF = 1.5                      # 2.0 - Conservative, 1.5 - Aggressive                      
->>>>>>> f84f9a86
 
 MATERIALS = {
     SST: {"yield_strength": 35000, "elastic_mod": 28000000, "youngs_mod": 28000000}, # psi
