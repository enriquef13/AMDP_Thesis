from capabilities import Capabilities
import config as cfg
import general_data as gd
import math
from matplotlib.lines import Line2D # type: ignore
import matplotlib.pyplot as plt # type: ignore
import matplotlib.patches as patches # type: ignore
from structural_panels import calculate_floor_gauge, calculate_wall_gauge
<<<<<<< HEAD
import numpy as np # type: ignore
import math
=======
import numpy as np
>>>>>>> 74753494

def fill_floor_with_panels(cap, floor_width=cfg.x_in, floor_length=cfg.y_in, n_sols=10, only_vertical=True, display=False):
    """
    Fill a floor area with the smallest number of panels, ensuring the entire area is covered.
    Panels can be rotated to minimize the number of panels. (Max. floor length: 165) 

    Parameters:
        floor_width (float): Width of the floor area.
        floor_length (float): Length of the floor area.
        cap (Capabilities): Panel capabilities including dimensions and constraints.

    Returns:
        list: List of panel setups, each containing panel dimensions [(width, length), ...].
    """
    x_min, x_max, y_min, y_max = cap.obtain_APB_limits()
    if display: print(f"APB limits: x_min={x_min}, x_max={x_max}, y_min={y_min}, y_max={y_max}")

    solutions = []

    panels = []

    n_bottom_panels = math.ceil(floor_width / x_max)
    bottom_space = floor_length if floor_length <= y_max else y_max
    top_space = floor_length - bottom_space

    bottom_length = bottom_space if top_space >= y_min or top_space <= 0 else bottom_space - (y_min - top_space)
    bottom_width = floor_width / n_bottom_panels
    panel_weight = bottom_width * bottom_length * cap.density[cap.gauge_material]    

    for _ in range(n_bottom_panels):
        panels.append((bottom_width, bottom_length, panel_weight))

    if top_space > 0:
        top_space = floor_length - bottom_length
        top_orientation = 'horizontal' if top_space >= x_min and top_space <= x_max else 'vertical'
        if only_vertical: top_orientation = 'vertical'
        if top_orientation == 'horizontal':
            n_top_panels = math.ceil(floor_width / y_max)
            top_length = top_space if top_space >= x_min and top_space <= x_max else x_max
            top_width = floor_width / n_top_panels
        else:
            n_top_panels = math.ceil(floor_width / x_max)
            top_length = top_space if top_space >= y_min and top_space <= y_max else y_max
            top_width = floor_width / n_top_panels
        panel_weight = top_width * top_length * cap.density[cap.gauge_material]

        for _ in range(n_top_panels):
            panels.append((top_width, top_length, panel_weight))

    # Store the initial panel setup
    solutions.append(panels)

    # Incrementally add panels to both top and bottom rows
    for _ in range(1, n_sols + 1):
        panels = []  # Reset panels for each increment

        # Increase bottom panels
        n_bottom_panels += 1
        bottom_width = floor_width / n_bottom_panels
        panel_weight = bottom_width * bottom_length * cap.density[cap.gauge_material]
        if bottom_width < x_min:
            continue
        
        for _ in range(n_bottom_panels):
            panels.append((bottom_width, bottom_length, panel_weight))

        if top_space > 0:
            n_top_panels += 1
            top_width = floor_width / n_top_panels
            panel_weight = top_width * top_length * cap.density[cap.gauge_material]
            for _ in range(n_top_panels):
                panels.append((top_width, top_length, panel_weight))

        # Store the new panel setup
        solutions.append(panels)

    return solutions

def plot_panel_thicknesses(max_width=cfg.x_in, max_length=cfg.y_in, step_size=1, 
                           water_height_in=cfg.water_height_in, material=cfg.material,
                           floor=True):
    """
    Plots heatmaps showing the required panel thickness and gauge for a range of panel dimensions,
    given a water height and material. Useful for visualizing how panel size affects required gauge and thickness.

    Parameters:
        max_width (float): Maximum width of the panel (inches).
        max_length (float): Maximum length of the panel (inches).
        step_size (float): Step size for generating dimensions.
        water_height_in (float): Height of water inside the panel (inches).
        material (str): Material type (e.g., SST-M3 or GLV-M5).

    Returns:
        None
    """
    min_gauge = min(gd.GAUGES[material].values())
    max_gauge = max(gd.GAUGES[material].values())

    # Initialize 2D arrays to store gauge and thickness values
    thickness_array, gauge_array = get_thickness_and_gauge_array(max_width=max_width, max_length=max_length, 
                                                                 step_size=step_size, water_height_in=water_height_in, 
                                                                 material=material, floor=floor)
    
    thickness_array = np.transpose(thickness_array)
    gauge_array = np.transpose(gauge_array)

    fig, axes = plt.subplots(1, 2, figsize=(16, 8))

    title_font_size = 16
    label_font_size = 14
    axes_font_size = 12

    # Plot thickness heatmap
    ax1 = axes[0]
    im1 = ax1.imshow(thickness_array, origin='lower', cmap='viridis',
                     extent=[1, max_width, 1, max_length], aspect='auto')
    ax1.set_title(f'Heatmap of Required Thickness.\nMaterial: {material}, Water Level: {water_height_in}\"', 
                  fontsize=title_font_size, fontweight='bold')
    ax1.set_xlabel('Floor Width (inches)', fontsize=label_font_size)
    ax1.set_ylabel('Floor Length (inches)', fontsize=label_font_size)
    ax1.tick_params(axis='both', labelsize=axes_font_size)
    cbar1 = fig.colorbar(im1, ax=ax1)
    cbar1.set_label('Thickness (inches)', fontsize=label_font_size)
    cbar1.ax.tick_params(labelsize=axes_font_size)

    # Plot gauge heatmap
    ax2 = axes[1]
    im2 = ax2.imshow(gauge_array, origin='lower', cmap='viridis',
                     extent=[1, max_width, 1, max_length], vmin=min_gauge, vmax=max_gauge, aspect='auto')
    ax2.set_title(f'Heatmap of Gauge Required.\nMaterial: {material}, Water Level: {water_height_in}\"', 
                  fontsize=title_font_size, fontweight='bold')
    ax2.set_xlabel('Floor Width (inches)', fontsize=label_font_size)
    ax2.set_ylabel('Floor Length (inches)', fontsize=label_font_size)
    ax2.tick_params(axis='both', labelsize=axes_font_size)
    cbar2 = fig.colorbar(im2, ax=ax2)
    cbar2.set_label('Gauge', fontsize=label_font_size)
    cbar2.ax.tick_params(labelsize=axes_font_size)

    plt.tight_layout()
    plt.show()

def get_thickness_and_gauge_array(max_width=cfg.x_in, max_length=cfg.y_in, step_size=1, 
                                  water_height_in=cfg.water_height_in, material=cfg.material,
                                  floor=True):
    """
    Generate a 2D array of required thickness and gauge for a range of panel dimensions.

    Parameters:
        max_width (float): Maximum width of the panel (inches).
        max_length (float): Maximum length of the panel (inches).
        step_size (float): Step size for generating dimensions.
        water_height_in (float): Height of water inside the panel (inches).
        material (str): Material type (e.g., SST or GLV).

    Returns:
        tuple: Two 2D numpy arrays for thickness and gauge.
    """
    gauge_matrix = []
    thickness_matrix = []

    min_gauge = min(gd.GAUGES[material].values())

    for i in np.arange(step_size, max_width + step_size, step_size):
        gauge_row = []
        thickness_row = []
        for j in np.arange(step_size, max_length + step_size, step_size):
            if floor:
                thickness_required, gauge_required = calculate_floor_gauge(i, j, water_height_in, material)
            else:
                thickness_required, gauge_required = calculate_wall_gauge(i, j, water_height_in, wind_zone=cfg.wind_zone, material=material)
            gauge_row.append(gauge_required if gauge_required and gauge_required >= min_gauge else float('nan'))
            thickness_row.append(thickness_required if thickness_required else float('nan'))

        gauge_matrix.append(gauge_row)
        thickness_matrix.append(thickness_row)

    thickness_array = np.array(thickness_matrix)
    gauge_array = np.array(gauge_matrix)

    return thickness_array, gauge_array

def obtain_channels(panels, gauge, floor_width=cfg.x_in, floor_length=cfg.y_in, step_size=1, vertical=True):
    channel_width = gd.FLOOR_BEAMS.profile['b']
    channel_perimeter = gd.FLOOR_BEAMS.perimeter
    c_cap = Capabilities(material=gd.FLOOR_BEAMS.material, gauge=gauge)
    channel_density = c_cap.density[c_cap.gauge_material]

    _, gauge_array = get_thickness_and_gauge_array(max_width=floor_width, 
                                                   max_length=floor_length, 
                                                   step_size=step_size)
    
    spacing = 0
    for i in range(len(gauge_array)):
        curr_gauge = gauge_array[i][len(gauge_array[0]) - 1]
        if curr_gauge == gauge and spacing < i + 1:
            spacing = (i + 1) * step_size

    current_x = 0
    current_y = 0
    last_panel_length = 0

    channels = []
    for panel in panels:
        panel_width, panel_length, panel_weight = panel

        if current_x + panel_width > floor_width + 0.01:  # Allow a small tolerance for floating point errors
            current_x = 0
            current_y += last_panel_length
        
        if vertical and current_y == 0:
            # Calculate the number of vertical channels and their positions
            usable_width = panel_width - channel_width * math.ceil(panel_width / spacing)
            adjusted_spacing = usable_width / math.ceil(panel_width / spacing)
            for i in range(1, math.ceil(panel_width / spacing)):
                x = current_x + i * adjusted_spacing + i * channel_width
                # Ensure channels are not placed on the panel edges
                if x < current_x + panel_width:
                    channel_weight = channel_perimeter * floor_length * channel_density
                    channels.append([x, floor_length, channel_weight])
                
        elif not vertical and current_x == 0:
            # Calculate the number of horizontal channels and their positions
            usable_length = panel_length - channel_width * math.ceil(panel_length / spacing)
            adjusted_spacing = usable_length / math.ceil(panel_length / spacing)
            for i in range(1, math.ceil(panel_length / spacing)):
                y = current_y + i * adjusted_spacing + i * channel_width
                # Ensure channels are not placed on the panel edges or seams
                if y > current_y and y < current_y + panel_length:
                    channel_weight = channel_perimeter * floor_width * channel_density
                    channels.append([y, floor_width, channel_weight])

        current_x += panel_width
        last_panel_length = panel_length

    return channels

def get_panel_and_channel_weights(panels, channels):
    """
    Calculate the total weight of panels and channels.
    
    Parameters:
        panels (list): List of panel dimensions [(width, length, weight), ...].
        channels (list): List of channel dimensions [(x, length, weight), ...].
    Returns:
        tuple: Total weight of panels and channels.
    """
    panel_weights = sum(panel[2] for panel in panels)  # Sum panel weights
    channel_weights = sum(channel[2] for channel in channels)  # Sum channel weights
    return panel_weights, channel_weights

def visualize_filled_floor(panels, cap, floor_width=cfg.x_in, floor_length=cfg.y_in, add_channels=True, 
                           vertical=True, step_size=1, metrics=True, design_number=1):
    """
    Visualize the filled floor area with panels based on the backtracking algorithm's placement logic.
    Optionally, add evenly spaced channels (vertical or horizontal) within individual panels.

    Parameters:
        floor_width (float): Width of the floor area.
        floor_length (float): Length of the floor area.
        panels (list): List of panel dimensions [(width, length), ...].
        gauge_array (numpy.ndarray): 2D array of gauge values for the panels.
        cap (Capabilities): Panel capabilities including material and gauge.
        add_channels (bool): If True, channels are added within panels.
        vertical (bool): If True, channels are added vertically; otherwise, horizontally.
    """
    material = gd.SST if cap.material == 'SST' else gd.GLV
    gauge = cap.gauge

    fig, ax = plt.subplots(figsize=(10, 6))

    # Draw the floor boundary
    ax.set_xlim(0, floor_width)
    ax.set_ylim(0, floor_length)
    ax.set_aspect('equal', adjustable='box')
    ax.set_xlabel("Width (inches)")
    ax.set_ylabel("Length (inches)")
    
    current_x = 0
    current_y = 0

    for panel in panels:
        panel_width, panel_length, _ = panel
        
        # Check if the panel fits in the current row
        if current_x + panel_width > floor_width + 0.01:  # Allow a small tolerance for floating point errors
            # Move to the next row
            current_x = 0
            current_y += last_panel_length

        # Draw the panel as a rectangle
        rect = patches.Rectangle((current_x, current_y), panel_width, panel_length, linewidth=3, 
                                  edgecolor='blue', facecolor='lightblue', alpha=0.25, linestyle='-')
        ax.add_patch(rect)
        
        # Add text to the center of the rectangle showing its dimensions
        center_x = current_x + panel_width / 2
        center_y = current_y + panel_length / 2
        if panel_width > panel_length:
            ax.text(center_x, center_y, f"{panel_width:.0f} x {panel_length:.0f}", 
                    ha='center', va='center', fontsize=16, color='black', fontweight='bold')
        else:
            ax.text(center_x, center_y, f"{panel_width:.0f} x {panel_length:.0f}", 
                    ha='center', va='center', fontsize=16, color='black', rotation=90, fontweight='bold')
        
        # Move the x position for the next panel
        current_x += panel_width
        last_panel_length = panel_length

    if add_channels:
        channels = obtain_channels(panels, gauge=gauge, vertical=vertical, step_size=step_size)
        for channel in channels:
            if vertical:
                x, length, _ = channel
                ax.axvline(x=x, ymin=0, ymax=length,
                            color='red', linestyle='-', linewidth=10, alpha=0.15)
            else:
                y, length, _ = channel
                ax.axhline(y=y, xmin=0, xmax=length,
                            color='red', linestyle='-', linewidth=10, alpha=0.15)

    # Add legend manually using 2D lines
    panel_legend = Line2D([0], [0], color='blue', alpha=0.5, lw=2, label='Panel')
    channel_legend = Line2D([0], [0], color='red', alpha=0.5, linestyle='--', lw=2, label='Channel')
    ax.legend(handles=[panel_legend, channel_legend], loc='lower right', fontsize=12)

    # Title and subtitle
    title = f"Design {design_number}"
    fig.suptitle(title, fontsize=18, fontweight='bold', y=0.95)

    if metrics:
        panel_weights, channel_weights = get_panel_and_channel_weights(panels, channels)

        channel_gauge = gd.FLOOR_BEAMS.gauge
        channel_material = gd.FLOOR_BEAMS.material
        channel_type = gd.FLOOR_BEAMS.profile_type

        channel_info = (
            f"Channel: {channel_gauge} ga {channel_material} {channel_type}-Profile, "
            f"Mass: {channel_weights:.1f} lb"
        )
        panel_info = (
            f"Panel: {gauge} ga {material}, "
            f"Mass: {panel_weights:.1f} lb"
        )
        total_mass = channel_weights + panel_weights
        channel_ratio = int(round(100 * channel_weights / total_mass))
        panel_ratio = 100 - channel_ratio
        usage_info = (
            f"Total Mass: {total_mass:.1f} lb"
        )
        # Add colored ratio text with adjusted positions to avoid overlap
        text_y = 0.80
        fig.text(0.5, text_y + 0.08, channel_info, fontsize=14, ha='center', va='top', color='red')
        fig.text(0.5, text_y + 0.04, panel_info, fontsize=14, ha='center', va='top', color='blue')
        # Use separate fig.text for colored ratios
        fig.text(0.45, text_y, f"{usage_info}   Mass Ratio: ", fontsize=14, ha='center', va='top', color='black')
        fig.text(0.63, text_y, f"{channel_ratio}%", fontsize=14, ha='left', va='top', color='red')
        fig.text(0.68, text_y, " | ", fontsize=14, ha='left', va='top', color='black')
        fig.text(0.70, text_y, f"{panel_ratio}%", fontsize=14, ha='left', va='top', color='blue')

        plt.subplots_adjust(top=0.75)  # Adjust top margin to fit the text

    # Show the plot
    plt.grid(visible=True, which='both', linestyle='--', linewidth=0.5)
    plt.show()

i = 0
for gauge in [10, 12, 14, 16]:
    cap = Capabilities(cfg.material, gauge)

    solutions = fill_floor_with_panels(cap)
    vertical = True
    for _ in range(2):
        if vertical:
            for panels in solutions:
                visualize_filled_floor(panels, cap, add_channels=True, vertical=vertical, design_number=i+1)
                channels = obtain_channels(panels=panels, gauge=gauge, vertical=vertical)
                panel_weights, channel_weight = get_panel_and_channel_weights(panels, channels)
                i += 1
        else:
            visualize_filled_floor(solutions[0], cap, add_channels=True, vertical=vertical, design_number=i+1)
            channels = obtain_channels(panels=solutions[0], gauge=gauge, vertical=vertical)
            panel_weights, channel_weights = get_panel_and_channel_weights(solutions[0], channels)
            i += 1
        vertical = not vertical<|MERGE_RESOLUTION|>--- conflicted
+++ resolved
@@ -6,12 +6,8 @@
 import matplotlib.pyplot as plt # type: ignore
 import matplotlib.patches as patches # type: ignore
 from structural_panels import calculate_floor_gauge, calculate_wall_gauge
-<<<<<<< HEAD
 import numpy as np # type: ignore
 import math
-=======
-import numpy as np
->>>>>>> 74753494
 
 def fill_floor_with_panels(cap, floor_width=cfg.x_in, floor_length=cfg.y_in, n_sols=10, only_vertical=True, display=False):
     """
