--- conflicted
+++ resolved
@@ -18,12 +18,7 @@
 """
 
 import numpy as np # type: ignore
-<<<<<<< HEAD
-from general_data import MATERIALS, GAUGES, BETA_FLOOR, ALPHA_FLOOR, BETA_WALL, GAMMA_WALL, WIND_PRESSURE_RATINGS, SF, DEFLECTION_LIMIT
-from general_data import WIND_NTC, WIND_TC, WIND_TCM, SST, GLV
-=======
 import general_data as gd
->>>>>>> 6cd05e63
 
 def _interpolate_key(a_b, dictionary):
     d_keys = sorted(dictionary.keys())
